%% -------------------------------------------------------------------
%%
%% riak_mapred_query: driver for mapreduce query
%%
%% Copyright (c) 2007-2010 Basho Technologies, Inc.  All Rights Reserved.
%%
%% This file is provided to you under the Apache License,
%% Version 2.0 (the "License"); you may not use this file
%% except in compliance with the License.  You may obtain
%% a copy of the License at
%%
%%   http://www.apache.org/licenses/LICENSE-2.0
%%
%% Unless required by applicable law or agreed to in writing,
%% software distributed under the License is distributed on an
%% "AS IS" BASIS, WITHOUT WARRANTIES OR CONDITIONS OF ANY
%% KIND, either express or implied.  See the License for the
%% specific language governing permissions and limitations
%% under the License.
%%
%% -------------------------------------------------------------------

%% @doc riak_kv_mapred_query is the driver of a mapreduce query.
%%
%%      Map phases are expected to have inputs of the form
%%      [{Bucket,Key}] or [{{Bucket,Key},KeyData}] (the first form is
%%      equivalent to [{{Bucket,Key},undefined}]) and will execute
%%      with locality to each key and must return a list that is valid
%%      input to the next phase
%%
%%      Reduce phases take any list, but the function must be
%%      commutative and associative, and the next phase will block
%%      until the reduce phase is entirely done, and the reduce fun
%%      must return a list that is valid input to the next phase
%%
%%      Valid terms for Query:
%%<ul>
%%<li>  {link, Bucket, Tag, Acc}</li>
%%<li>  {map, FunTerm, Arg, Acc}</li>
%%<li>  {reduce, FunTerm, Arg, Acc}</li>
%%</ul>
%%      where FunTerm is one of:
%% <ul>
%%<li>  {modfun, Mod, Fun} : Mod and Fun both atoms ->
%%         Mod:Fun(Object,KeyData,Arg)</li>
%%<li>  {qfun, Fun} : Fun is an actual fun ->
%%         Fun(Object,KeyData,Arg)</li>
%%</ul>
%% @type mapred_queryterm() =
%%         {map, mapred_funterm(), Arg :: term(),
%%          Accumulate :: boolean()} |
%%         {reduce, mapred_funterm(), Arg :: term(),
%%          Accumulate :: boolean()} |
%%         {link, Bucket :: riak_object:bucket(), Tag :: term(),
%%          Accumulate :: boolean()}
%% @type mapred_funterm() =
%%         {modfun, Module :: atom(), Function :: atom()}|
%%         {qfun, function()}
%% @type mapred_result() = [term()]

-module(riak_kv_mapred_query).

-export([start/6]).

start(Node, Client, ReqId, Query0, ResultTransformer, Timeout) ->
    EffectiveTimeout = erlang:trunc(Timeout  * 1.1),
    case check_query_syntax(Query0) of
        {ok, Query} ->
            luke:new_flow(Node, Client, ReqId, Query, ResultTransformer, EffectiveTimeout);
        {bad_qterm, QTerm} ->
            {stop, {bad_qterm, QTerm}}
    end.

check_query_syntax(Query) ->
    check_query_syntax(lists:reverse(Query), []).

check_query_syntax([], Accum) ->
    {ok, Accum};
<<<<<<< HEAD
check_query_syntax([QTerm|Rest], Accum) ->
    {QTermType, QueryFun, Misc, Rereduce, Acc} = parse_qterm(QTerm),
=======
check_query_syntax([QTerm={QTermType, QueryFun, Misc, Acc}|Rest], Accum) when is_boolean(Acc) ->
>>>>>>> 259445e4
    PhaseDef = case QTermType of
                   link ->
                       {phase_mod(link), phase_behavior(link, QueryFun, Acc), [{erlang, QTerm}]};
                   T when T =:= map orelse T=:= reduce ->
                       case QueryFun of
                           {modfun, Mod, Fun} when is_atom(Mod),
                                                   is_atom(Fun) ->
                               {phase_mod(T), phase_behavior(T, QueryFun, Acc), [{erlang, QTerm}]};
                           {qfun, Fun} when is_function(Fun) ->
                               {phase_mod(T), phase_behavior(T, QueryFun, Acc), [{erlang, QTerm}]};
                           {jsanon, JS} when is_binary(JS) ->
                               {phase_mod(T), phase_behavior(T, QueryFun, Acc), [{javascript, QTerm}]};
                           {jsanon, {Bucket, Key}} when is_binary(Bucket),
                                                        is_binary(Key) ->
                               case fetch_js(Bucket, Key) of
                                   {ok, JS} ->
                                       {phase_mod(T), phase_behavior(T, QueryFun, Acc), [{javascript,
                                                                                          {T, {jsanon, JS}, Misc, Acc}}]};
                                   _ ->
                                       {bad_qterm, QTerm}
                               end;
                           {jsfun, JS} when is_binary(JS) ->
                               {phase_mod(T), phase_behavior(T, QueryFun, Acc), [{javascript, QTerm}]};
                           _ ->
                               {bad_qterm, QTerm}
                       end
               end,
    case PhaseDef of
        {bad_qterm, _} ->
            PhaseDef;
        _ ->
            check_query_syntax(Rest, [PhaseDef|Accum])
    end.

phase_mod(link) ->
    riak_kv_map_phase;
phase_mod(map) ->
    riak_kv_map_phase;
phase_mod(reduce) ->
    riak_kv_reduce_phase.

phase_behavior(link, _QueryFun, true) ->
    [accumulate];
phase_behavior(link, _QueryFun, false) ->
    [];
phase_behavior(map, _QueryFun, true) ->
    [accumulate];
phase_behavior(map, _QueryFun, false) ->
    [];
%% Turn off parallel converges for jsanon since
%% they take too long to execute and wind up
%% monopolizing the available JS VMs on a given node
phase_behavior(reduce, {FunType, _}, Accumulate) ->
    CP = if
             FunType =:= jsanon ->
                 1;
             true ->
                 2
         end,
    if
        Accumulate =:= true ->
            [{converge, CP}, accumulate];
        true ->
            [{converge, CP}]
    end;
phase_behavior(reduce, {modfun, _, _}, Accumulate) ->
    if
        Accumulate =:= true ->
            [{converge, 2}, accumulate];
        true ->
            [{converge, 2}]
    end.
fetch_js(Bucket, Key) ->
    {ok, Client} = riak:local_client(),
    case Client:get(Bucket, Key, 1) of
        {ok, Obj} ->
            {ok, riak_object:get_value(Obj)};
        _ ->
            {error, bad_fetch}
    end.<|MERGE_RESOLUTION|>--- conflicted
+++ resolved
@@ -76,12 +76,7 @@
 
 check_query_syntax([], Accum) ->
     {ok, Accum};
-<<<<<<< HEAD
-check_query_syntax([QTerm|Rest], Accum) ->
-    {QTermType, QueryFun, Misc, Rereduce, Acc} = parse_qterm(QTerm),
-=======
 check_query_syntax([QTerm={QTermType, QueryFun, Misc, Acc}|Rest], Accum) when is_boolean(Acc) ->
->>>>>>> 259445e4
     PhaseDef = case QTermType of
                    link ->
                        {phase_mod(link), phase_behavior(link, QueryFun, Acc), [{erlang, QTerm}]};
